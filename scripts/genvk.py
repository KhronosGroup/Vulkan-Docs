--- conflicted
+++ resolved
@@ -435,15 +435,11 @@
         [ 'vulkan_xlib_xrandr.h', [ 'VK_EXT_acquire_xlib_display' ], commonSuppressExtensions ],
         [ 'vulkan_metal.h',       [ 'VK_EXT_metal_surface',
                                     'VK_EXT_metal_objects'        ], commonSuppressExtensions ],
-<<<<<<< HEAD
         [ 'vulkan_screen.h',      [ 'VK_QNX_screen_surface',
                                     'VK_QNX_external_memory_screen_buffer' ], commonSuppressExtensions ],
-=======
-        [ 'vulkan_screen.h',      [ 'VK_QNX_screen_surface'       ], commonSuppressExtensions ],
         [ 'vulkan_sci.h',         [ 'VK_NV_external_sci_sync',
                                     'VK_NV_external_sci_sync2',
                                     'VK_NV_external_memory_sci_buf'], commonSuppressExtensions ],
->>>>>>> 5718db0a
         [ 'vulkan_beta.h',        betaRequireExtensions,             betaSuppressExtensions ],
     ]
 
