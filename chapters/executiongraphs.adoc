--- conflicted
+++ resolved
@@ -371,21 +371,12 @@
 
 .Valid Usage
 ****
-<<<<<<< HEAD
   * pname:scratch must: be the device address of an allocated memory range
     at least as large as pname:scratchSize
   * pname:scratchSize must: be greater than or equal to
     slink:VkExecutionGraphPipelineScratchSizeAMDX::pname:minSize returned by
     flink:vkGetExecutionGraphPipelineScratchSizeAMDX for the currently bound
-    execution graph pipeline.
-=======
-  * [[VUID-vkCmdInitializeGraphScratchMemoryAMDX-scratch-09143]]
-    pname:scratch must: be the device address of an allocated memory range
-    at least as large as the value of
-    slink:VkExecutionGraphPipelineScratchSizeAMDX::pname:size returned by
-    slink:VkExecutionGraphPipelineScratchSizeAMDX for the currently bound
     execution graph pipeline
->>>>>>> 74d7efc1
   * [[VUID-vkCmdInitializeGraphScratchMemoryAMDX-scratch-09144]]
     pname:scratch must: be a multiple of 64
 ****
