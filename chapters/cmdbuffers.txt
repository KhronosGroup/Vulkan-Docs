--- conflicted
+++ resolved
@@ -996,22 +996,14 @@
     When a semaphore wait operation referring to a binary semaphore defined
     by any element of the pname:pWaitSemaphores member of any element of
     pname:pSubmits executes on pname:queue, there must: be no other queues
-<<<<<<< HEAD
-    waiting on the same semaphore.
+    waiting on the same semaphore
 ifndef::VK_KHR_timeline_semaphore[]
-=======
-    waiting on the same semaphore
->>>>>>> 91536ffb
   * [[VUID-vkQueueSubmit-pWaitSemaphores-00069]]
     All elements of the pname:pWaitSemaphores member of all elements of
     pname:pSubmits must: be semaphores that are signaled, or have
     <<synchronization-semaphores-signaling, semaphore signal operations>>
-<<<<<<< HEAD
-    previously submitted for execution.
+    previously submitted for execution
 endif::VK_KHR_timeline_semaphore[]
-=======
-    previously submitted for execution
->>>>>>> 91536ffb
 ifdef::VK_KHR_timeline_semaphore[]
   * [[VUID-vkQueueSubmit-pWaitSemaphores-03238]]
     All elements of the pname:pWaitSemaphores member of all elements of
