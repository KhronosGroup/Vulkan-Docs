--- conflicted
+++ resolved
@@ -3966,27 +3966,10 @@
     pname:commandBuffer was allocated from, as specified in the
     <<synchronization-pipeline-stages-supported, table of supported pipeline
     stages>>.
-<<<<<<< HEAD
-=======
-  * [[VUID-vkCmdWaitEvents-pMemoryBarriers-01165]]
-    Each element of pname:pMemoryBarriers, pname:pBufferMemoryBarriers or
-    pname:pImageMemoryBarriers must: not have any access flag included in
-    its pname:srcAccessMask member if that bit is not supported by any of
-    the pipeline stages in pname:srcStageMask, as specified in the
-    <<synchronization-access-types-supported, table of supported access
-    types>>.
-  * [[VUID-vkCmdWaitEvents-pMemoryBarriers-01166]]
-    Each element of pname:pMemoryBarriers, pname:pBufferMemoryBarriers or
-    pname:pImageMemoryBarriers must: not have any access flag included in
-    its pname:dstAccessMask member if that bit is not supported by any of
-    the pipeline stages in pname:dstStageMask, as specified in the
-    <<synchronization-access-types-supported, table of supported access
-    types>>.
   * [[VUID--srcQueueFamilyIndex-02803]]
     The pname:srcQueueFamilyIndex and pname:dstQueueFamilyIndex members of
     any element of pname:pBufferMemoryBarriers or pname:pImageMemoryBarriers
     must: be equal.
->>>>>>> a5b10770
 ifdef::VK_VERSION_1_1,VK_KHR_device_group[]
   * [[VUID-vkCmdWaitEvents-commandBuffer-01167]]
     pname:commandBuffer's current device mask must: include exactly one
