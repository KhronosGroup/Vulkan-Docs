# Copyright 2013-2024 The Khronos Group Inc.
# SPDX-License-Identifier: Apache-2.0

# Relax NG schema for Khronos API Registry XML
#
# This definition is subject to change (mostly in the form of additions)

namespace xsd = "http://www.w3.org/2001/XMLSchema-datatypes"

# Toplevel is a <registry> tag.
# May be led by an optional <comment> tag containing e.g. copyrights.
start = element registry {
    (
        element comment { text } ? |
        Platforms         * |
        Tags              * |
        Types             * |
        Enums             * |
        Commands          * |
        Feature           * |
        Extensions        * |
        Formats           * |
        Sync              * |
        SpirvExtensions   * |
        SpirvCapabilities *
    ) *
}

# <platforms> defines a group of platform names
Platforms = element platforms {
    Comment ? ,
    Platform *
}

# <platform> defines a single platform name.
#   name - string name of the platform, used as part of extension names
#   protect - preprocessor symbol to include platform headers from <vulkan.h>
#   comment - platform description
Platform = element platform {
    attribute name { text } ,
    attribute protect { text } ,
    Comment
}

# <tags> defines a group of author tags
Tags = element tags {
    Comment ? ,
    Tag *
}

# <tag> defines a single author tag.
#   name - name of the tag
#   author - name of the author (usually a company or project name)
#   contact - contact responsible for the tag (name and contact information)
Tag = element tag {
    attribute name { text } ,
    attribute author { text } ,
    attribute contact { text }
}

# <types> defines a group of types
Types = element types {
    Comment ? ,
    (
        Type |
        element comment { text }
    ) *
}

# <type> defines a single type. It is usually a C typedef but
# may contain arbitrary C code.
#   name - name of this type, if not present in the <name> tag
#   api - matches a <feature> api attribute, if present
#   alias - name of a type this type aliases
#   requires - name of another type definition required by this one
#   bitvalues - for a *Flags type, name of an enum definition that
#       defines the valid values for parameters of that type
#   category - if present, 'enum' indicates a matching <enums>
#       block to generate an enumerated type for, and 'struct'
#       causes special interpretation of the contents of the type
#       tag including ... TBD ...
#       Other allowed values are 'include', 'define', 'handle' and 'bitmask',
#       which do not change syntactic interpretation but allow organization
#       in the generated header.
#   deprecated - denotes that this type is deprecated, and why.
#       Valid values: 'aliased', 'true'.
#   parent - only applicable if category is 'handle'. Notes another type with
#       the 'handle' category that acts as a parent object for this type.
#   returnedonly - only applicable if category is 'struct'. Notes that this
#       struct is going to be filled in by the API, rather than an application
#       filling it out and passing it to the API.
#   structextends - only applicable if category is 'struct'. Lists parent
#       structures which this structure may extend via the pNext chain
#       of the parent.
#       When present it suppresses generation of automatic validity for the
#       pNext member of that structure, and instead the structure is added
#       to pNext chain validity for the parent structures it extends.
#   allowduplicate - only applicable if category is 'struct'. pNext can include
#       multiple structures of this type.
#   objtypeenum - name of VK_OBJECT_TYPE_* API enumerant which corresponds
#       to this type. Currently only specified for category="handle" types.
#   comment - descriptive text with no semantic meaning
# For types without a category, contents include
#   <apientry /> - substitutes for an APIENTRY-style macro on output
#   <name> - contains name of the type being defined
#   <type> - contains name of types used to define this type. There
#       may be multiple imbedded <type> tags
# For types with category 'enum', contents should be empty
# For types with category 'struct', contents should be one or more
#   <member> - like <param> for a struct or union member
#       len - if the member is an array, len may be one or more of the following
#           things, separated by commas (one for each array indirection):
#           another member of that struct, 'null-terminated' for a string,
#           '1' to indicate it is just a pointer (used for nested pointers),
#           or a latex equation (prefixed with 'latexmath:')
#       altlen - if len has latexmath equations, this contains equivalent C99
#                expressions separated by commas.
#       deprecated - denotes that this member is deprecated, and why.
#           Valid values: 'ignored', 'true'.
#       externsync - denotes that the member should be externally synchronized
#           when accessed by Vulkan
#       optional - whether this value can be omitted by providing NULL (for
#           pointers), VK_NULL_HANDLE (for handles) or 0 (for bitmasks/values)
#       selector - for a union member, identifies a separate enum member that
#           selects which of the union's members are valid
#       selection - for a member of a union, identifies an enum value indicating the member is valid
#       noautovalidity - tag stating that no automatic validity language should be generated
#       values - comma-separated list of legal values, usually used only for sType enums
#       limittype - only applicable for members of VkPhysicalDeviceProperties and
#           VkPhysicalDeviceProperties2, their substructures, and extensions.
#           Specifies the type of a device limit.
#           Valid values: 'min', 'max', 'not', 'pot', 'mul', 'bits', bitmask', 'range', 'struct', 'exact', 'noauto'
#       objecttype - only applicable for members representing a handle as
#           a uint64_t value. Specifies the name of another member which is
#           a VkObjectType or VkDebugReportObjectTypeEXT value specifying
#           the type of object the handle references.
#   <comment> - containing arbitrary text (unused)
#
# *** There is a problem here: I am not sure how to represent the <type>
# syntax where it may contain arbitrarily interleaved text, <type>, and
# <enum> child tags. This allows only the syntax
#   text <type>name</type> text <enum>name</enum> text
# where <type> and <enum> are both optional and occur in the specified
# order, which might eventually be a problem.
Type = element type {
    attribute api { text } ? ,
    attribute alias { text } ? ,
    attribute requires { text } ? ,
    attribute bitvalues { text } ? ,
    attribute name { TypeName } ? ,
    attribute category { text } ? ,
    attribute deprecated { text } ? ,
    attribute parent { TypeName } ? ,
    attribute returnedonly { text } ? ,
    attribute structextends { text } ? ,
    attribute allowduplicate { text } ? ,
    attribute objtypeenum { text } ? ,
    Comment ? ,
    (
        (
            ( text ,
              element type { text } *
            ) * ,
            element apientry { text } ? ,
            ( text ,
              element type { text } *
            ) * ,
            element name { TypeName } ? ,
            ( text ,
              element type { text } *
            ) *
        ) |
        (
            element member {
                attribute api { text } ? ,
                attribute len { text } ? ,
                attribute altlen { text } ? ,
                attribute externsync { text } ? ,
                attribute optional { text } ? ,
                attribute selector { text } ? ,
                attribute selection { EnumName } ? ,
                attribute noautovalidity { text } ? ,
                attribute values { text } ? ,
                attribute limittype { text } ? ,
                attribute objecttype { text } ? ,
                attribute deprecated { text } ? ,
                mixed {
                    element type { TypeName } ? ,
                    element name { text } ? ,
                    element enum { EnumName } ? ,
                    element comment { text } ?
                } +
            } |
            element comment { text }
        ) *
    )
}

# <enums> defines a group of enumerants
#   name - identifies a type name associated with this group. Should
#       match a <type> name to trigger generation of the type.
#   type - 'bitmask', 'constants' or 'enum'.
#   bitwidth - bit width of the enum value type.
#   comment - descriptive text with no semantic meaning
Enums = element enums {
    attribute name { text } ? ,
    attribute type { text } ,
    attribute bitwidth { Integer } ? ,
    Comment ? ,
    (
        Enum |
        Unused |
        element comment { text }
    ) *
}

# <enum> defines or references a single enumerant. There are two places it
# can be used: in an <enums> block, providing a global definition which
# may later be required by a feature or extension; or in a feature or
# extension, defining an enumerant specific to that feature. The second
# form has more possible attributes. Some combinations of attributes are
# nonsensical in on or the other place, but these are not detected by the
# validator.
#
# Ways to specify the enumerant value:
#   value - integer (including hex) value of the enumerant
#   bitpos - integer bit position of the enumerant in a bitmask
#   [extnumber], offset, [dir] - integer extension number specifying a
#       base block value (inherited from surrounding <extension> if
#       not specified); integer offset in that block; and direction
#       of offset ('-' for negative, positive if not specified).
#   alias - name of another enum this is an alias of
#
# value and bitpos allow, and extnumber/offset/dir require:
#   extends - type name of the enumerant being extended
#
# Other attributes:
#   api - matches a <feature> api attribute, if present
#   type - 'uint32_t', 'uint64_t', or 'float', if present. There are
#       certain conditions under which the tag must be present, or absent,
#       but they are context-dependent and difficult to express in the
#       RNC syntax.
#   name - enumerant name
#   alias - another enumerant this is semantically identical to
#   protect - additional #ifdef symbol to place around the enum
#   comment - descriptive text with no semantic meaning
#   deprecated - denotes that this enum is deprecated, and why.
#       Valid values: 'aliased', 'ignored', 'true'.
Enum = element enum {
    (
      (
        (
          attribute value { Integer } &
          attribute extends { TypeName } ?
        ) |
        (
          attribute bitpos { Integer } &
          attribute extends { TypeName } ?
        ) |
        (
          attribute extnumber { Integer } ? &
          attribute offset { Integer } &
          attribute dir { text } ? &
          attribute extends { TypeName }
        ) |
        (
          attribute extends { TypeName } ? &
          attribute alias { TypeName }
        )
      ) ? &
      attribute protect { text } ? &
      attribute api { text } ? &
      attribute type { TypeSuffix } ? &
      attribute name { text } &
      attribute deprecated { text } ? &
      Comment ?
    )
}

# <unused> defines a range of enumerants not currently being used
#   start, end - beginning and end of an unused numeric range
#   vendor - unused
#   comment - descriptive text with no semantic meaning
Unused = element unused {
    attribute start { Integer } ,
    attribute end { Integer } ? ,
    Vendor ? ,
    Comment ?
}

# <commands> defines a group of commands
Commands = element commands {
    Comment ? ,
    Command *
}

# <command> defines a single command
#
# There are two forms of the tag.
#
# Either form may have an 'api' attribute
#   api - matches a <feature> api attribute, if present
#
# The first form only has 'name' and 'alias' attributes, and no contents.
# It defines a command alias.
#
# The second form fully defines a command, and has the following structure:
# The possible attributes are not described in this comment block yet, but
# are in registry.html. The "prefix" and "suffix" attributes are currently
# present only in the OpenCL XML registry, where they are currently unused.
#
#   <proto> is the C function prototype, including the return type
#   <param> are function parameters, in order
#     len - if the member is an array, len may be one or more of the following
#           things, separated by commas (one for each array indirection):
#           another member of that struct, 'null-terminated' for a string,
#           '1' to indicate it is just a pointer (used for nested pointers),
#           or a latex equation (prefixed with 'latexmath:')
#     altlen - if len has latexmath equations, this contains equivalent C99
#              expressions separated by commas.
#     externsync - denotes that the member should be externally synchronized
#         when accessed by Vulkan
#     optional - whether this value can be omitted by providing NULL (for
#         pointers), VK_NULL_HANDLE (for handles) or 0 (for bitmasks/values)
#     selector - for a union parameter, identifies a separate enum parameter that
#         selects which of the union's members are valid
#     noautovalidity - tag stating that no automatic validity language should be
#         generated
#     objecttype - only applicable for parameters representing a handle as
#         a uint64_t value. Specifies the name of another parameter which is
#         a VkObjectType or VkDebugReportObjectTypeEXT value specifying
#         the type of object the handle references.
#     validstructs - only applicable for parameters which are pointers to
#         VkBaseInStructure or VkBaseOutStructure types, used as abstract
#         placeholders. Specifies a comma-separated list of structures which
#         may be passed in place of the parameter, or anywhere in the pNext
#         chain of the parameter.
#     stride - if the member is an array, stride specifies the name of
#         another member containing the byte stride between consecutive
#         elements in the array. Is assumed tightly packed if omitted.
#     <type> is a <type> name, if present
#     <name> is the function / parameter name, if present (normally should
#         be, except for void parameters).
# The textual contents of <proto> and <param> should be legal C
# for those parts of a function declaration.
#   <alias> - denotes function aliasing, if present
#     name - name of aliased function
#   <description> - unused text
#   <implicitexternsyncparams> are spec-language descriptions of
#       objects that are not parameters of the command, but
#       are related to them and also require external synchronization.
Command = element command {
    (   attribute name { text } ,
        attribute alias { text } ,
        attribute api { text } ?
        ) |
    (
        attribute tasks { text } ? ,
        attribute queues { text } ? ,
        attribute successcodes { text } ? ,
        attribute errorcodes { text } ? ,
        attribute renderpass { text } ? ,
        attribute videocoding { text } ? ,
        attribute cmdbufferlevel { text } ? ,
        attribute prefix { text } ? ,
        attribute suffix { text } ? ,
        attribute api { text } ? ,
        Comment ? ,
        element proto {
            mixed {
                element type { TypeName } ? ,
                element name { text }
            }
        } ,
        element param {
            attribute api { text } ? ,
            attribute len { text } ? ,
            attribute altlen { text } ? ,
            attribute externsync { text } ? ,
            attribute optional { text } ? ,
            attribute selector { text } ? ,
            attribute noautovalidity { text } ? ,
            attribute objecttype { text } ? ,
            attribute validstructs { text } ? ,
            attribute stride { text } ? ,
            mixed {
                element type { TypeName } ? ,
                element name { text } ?
            }
        } * ,
        (
            element alias {
                Name
            } ? &
            element description {
                text
            } ? &
            element implicitexternsyncparams {
                element param { text } *
            } ?
        )
    )
}

# Each <feature> defines the interface of an API version (e.g. OpenGL 1.2)
#   api - API tag (e.g. 'gl', 'gles2', etc. - used internally, not
#     necessarily an actual API name
#   name - version name (C preprocessor name, e.g. GL_VERSION_4_2)
<<<<<<< HEAD
#   number - version number, e.g. 4.2 - deprecated
=======
#   number - version number, e.g. 4.2 (deprecated)
>>>>>>> 821f8829
#   depends - boolean expression of API and/or extension names
#       upon which this feature depends.
#   protect - additional #ifdef symbol to place around the feature
#   sortorder - order relative to other features, default 0
#   <require> / <remove> contains features to require or remove in
#                        this version
#     profile - only require/remove when generated profile matches
#     comment - descriptive text with no semantic meaning
Feature = element feature {
    attribute api { text } ,
    Name ,
<<<<<<< HEAD
    attribute number { xsd:float } ,
=======
    attribute number { xsd:float } ?,
>>>>>>> 821f8829
    attribute depends { text } ?,
    attribute protect { text } ? ,
    attribute sortorder { xsd:integer } ?,
    Comment ? ,
    (
        element require {
            ProfileName ? ,
            Depends ? ,
            Comment ? ,
            (
                InterfaceElement |
                element comment { text }
            ) *
        } |
        element remove {
            ProfileName ? ,
            Comment ? ,
            (
                InterfaceElement |
                element comment { text }
            ) *
        }
    ) *
}

Extensions = element extensions {
    Comment ? ,
    Extension *
}

# Each <extension> defines the interface of an API <extension>.
# Like a <feature> tag, but with slightly different attributes:
#   api - regexp pattern matching one or more API tags, indicating
#     which APIs the extension is known to work with. The only
#     syntax supported is <name>{|<name>}* and each name must
#     exactly match an API being generated (implicit ^$ surrounding).
#   name - extension name string
#   number - extension number (positive integer, should be unique)
#   sortorder - order relative to other extensions, default 0
#   protect - C preprocessor symbol to conditionally define the interface
#   platform - should be one of the platform names defined in the
#     <platform> tag. Currently unused.
#   author - name of the author (usually a company or project name)
#   contact - contact responsible for the tag (name and contact information)
#   type - 'device' or 'instance', if present
#   depends - boolean expression of API and/or extension names
#       upon which this extension depends.
#   supported - comma-separated list of API name(s) supporting this extension,
#       e.g. 'vulkan', or 'disabled' to never generate output.
#   ratified - comma-separated list of API name(s) for which this extension
#       has been ratified by Khronos. Defaults to "" if not specified.
#   promotedto - API version or a name of an extension that this
#       extension was promoted to; e.g. 'VK_VERSION_1_1', or
#       'VK_KHR_draw_indirect_county'
#   deprecatedby - API version or a name of an extension that deprecates
#       this extension. It may be an empty string.
#       e.g. 'VK_VERSION_1_1', or 'VK_EXT_debug_utils', or ''
#   obsoletedby - Vulkan version or a name of an extension that obsoletes
#       this extension. It may be an empty string.
#       e.g. 'VK_VERSION_1_1', or 'VK_EXT_debug_utils', or ''
#   provisional - 'true' if this extension is released provisionally
#   specialuse - contains one or more tokens separated by commas, indicating
#       a special purpose of the extension. Tokens may include 'cadsupport',
#       'd3demulation', 'devtools', 'debugging', and 'glemulation'. Others
#       may be added in the future.
# In addition, <require> / <remove> tags also support an api attribute:
#     api - only require/remove these features for the matching API.
#       Not a regular expression.
Extension = element extension {
    Name ,
    attribute number { Integer } ? ,
    attribute sortorder { xsd:integer } ?,
    attribute protect { text } ? ,
    attribute platform { text } ? ,
    attribute author { text } ? ,
    attribute contact { text } ? ,
    attribute type { text } ? ,
    attribute depends { text } ?,
    attribute supported { StringGroup } ? ,
    attribute ratified { text } ? ,
    attribute promotedto { text } ? ,
    attribute deprecatedby { text } ? ,
    attribute obsoletedby { text } ? ,
    attribute provisional { text } ? ,
    attribute specialuse { text } ? ,
    Comment ? ,
    (
        element require {
            attribute api { text } ? ,
            ProfileName ? ,
            Depends ? ,
            Comment ? ,
            (
                InterfaceElement |
                element comment { text }
            ) *
        } |
        element remove {
            attribute api { text } ? ,
            ProfileName ? ,
            Comment ? ,
            (
                InterfaceElement |
                element comment { text }
            ) *
        }
    ) *
}

# Each <format> define information about a VkFormat in a machine readable format
Formats = element formats {
    Format *
}

#    name - Format name, matching a VkFormat enum name
#    class - Used for 'Compatible Formats' table
#    blockSize - Used for 'Compatible Formats' table
#    texelsPerBlock - Used for 'Compatible Formats' table
#    blockExtent - 3D extent, no attribute is same as blockExtent=1,1,1
#    packed - number of bits data type
#    compressed - compression format class
#    planes - number of planes, no attribute is same as planes=1
#    chroma - can be one of [420, 422, 444] and used to mark if YCbCr Sampler are required by default
Format = element format {
    Name ,
    attribute class { text } ,
    attribute blockSize { text } ,
    attribute texelsPerBlock { text } ,
    attribute blockExtent { text } ? ,
    attribute packed { text } ? ,
    attribute compressed { text } ? ,
    attribute chroma { text } ? ,
    Component + ,
    Plane * ,
    SpirvImageFormat *
}

#   bits - size of component or "compressed" if part of block-compression format
#   numericFormat - as per Interpretation of Numeric Format table
#       some formats (depth/stencil) will have different numeric per component
#   planeIndex - For multi-planar formats to map to the plane element
Component = element component {
    Name ,
    attribute bits { text } ,
    attribute numericFormat { text },
    attribute planeIndex { text } ?
}

# For multi-planar formats
Plane = element plane {
    attribute index { text } ,
    attribute widthDivisor { text } ,
    attribute heightDivisor { text } ,
    attribute compatible { text }
}

# labels a SPIR-V Image Format
SpirvImageFormat = element spirvimageformat {
    Name
}

# <sync> is a set of all sync objects
Sync = element sync {
    Comment ? ,
    SyncStage *,
    SyncAccess *,
    SyncPipeline *
}

SyncSupport = element syncsupport {
    attribute queues { text } ? ,
    attribute stage { text } ?
}

SyncEquivalent = element syncequivalent {
    attribute stage { text } ?,
    attribute access { text } ?
}

# describes all Pipeline Stages
SyncStage = element syncstage {
    Name ,
    attribute alias { text } ? ,
    SyncSupport ? ,
    SyncEquivalent ?
}

# describes all Access Flags
SyncAccess = element syncaccess {
    element comment { text } ?,
    Name ,
    attribute alias { text } ? ,
    SyncSupport ? ,
    SyncEquivalent ?
}

SyncPipelineStage = element syncpipelinestage {
    attribute order { text } ? ,
    attribute before { text } ? ,
    attribute after { text } ?,
    text
}

# describes pipelines
SyncPipeline = element syncpipeline {
    Name ,
    attribute depends { text } ? ,
    SyncPipelineStage *
}

# Each <spirvextension> define a SPIR-V extension that can be used in the API.
# Each <spirvcapability> define a SPIR-V capability that can be used in the API.
# Contains information to both generate table in spec as well as validating
# what needs to be enabled or supported to be used in Vulkan
SpirvExtensions = element spirvextensions {
    Comment ? ,
    SpirvExtension *
}

SpirvExtension = element spirvextension {
    Name ,
    Enable +
}

SpirvCapabilities = element spirvcapabilities {
    Comment ? ,
    SpirvCapability *
}

SpirvCapability = element spirvcapability {
    Name ,
    Enable +
}

# <enable> defines a way to enable the parent element in the API.
# If anyone of the <enable> elements are valid then the parent element
# can be used.
#
# There are four forms of the tag.
#
# The first only has the minimal version of Vulkan of the application
#
# The second only has a single Vulkan extension that must be enabled
#
# The third has a single Vulkan feature with the struct where it is from
#
# The fourth has a property struct, the member field in it, and the value
# that must be present
#
# To make scripting easier, each <enable> has a require attribute to map
# to the asciidoctor conditional logic in the spec. For version and
# extension attribute variations, there is no need for the require attribute
# since it is a redundant 1:1 mapping.
#
# The 'alias' attribute is used in cases where the anchor link cannot be
# properly resolved and needs a manual name to link to
Enable = element enable {
    (
        attribute version { text } ) |
    (
        attribute extension { text } ) |
    (
        attribute struct { text },
        attribute feature { text },
        attribute requires { text },
        attribute alias { text } ? ) |
    (
        attribute property { text },
        attribute member { text },
        attribute value { text },
        attribute requires { text } ? )
}

# Contents of a <require> / <remove> tag, defining a group
# of features to require or remove.
#   <type> / <enum> / <command> all have attributes
#     name - feature name which must match
InterfaceElement =
    element type {
        Name ,
        Comment ?
    } |
    Enum |
    element command {
        Name ,
        Comment ?
    }

# Integers are allowed to be either decimal or C-hex (0x[0-9A-F]+), but
# XML Schema types do not seem to support hex notation, so we use this
# as a placeholder.
Integer = text

# EnumName is a compile-time constant name
EnumName = text

# TypeName is an argument/return value C type name
TypeName = text

# TypeSuffix is a C numeric type suffix, e.g. 'u' or 'ull'
TypeSuffix = text

# StringGroup is a regular expression with an implicit
#   '^(' and ')$' bracketing it.
StringGroup = text

# Repeatedly used attributes
ProfileName = attribute profile { text }
ExtensionName = attribute extension { text }
# Boolean expression of core version and extension names using (),+ operators
Depends = attribute depends { text }
Vendor = attribute vendor { text }
Comment = attribute comment { text }
Name = attribute name { text }<|MERGE_RESOLUTION|>--- conflicted
+++ resolved
@@ -406,11 +406,7 @@
 #   api - API tag (e.g. 'gl', 'gles2', etc. - used internally, not
 #     necessarily an actual API name
 #   name - version name (C preprocessor name, e.g. GL_VERSION_4_2)
-<<<<<<< HEAD
-#   number - version number, e.g. 4.2 - deprecated
-=======
 #   number - version number, e.g. 4.2 (deprecated)
->>>>>>> 821f8829
 #   depends - boolean expression of API and/or extension names
 #       upon which this feature depends.
 #   protect - additional #ifdef symbol to place around the feature
@@ -422,11 +418,7 @@
 Feature = element feature {
     attribute api { text } ,
     Name ,
-<<<<<<< HEAD
-    attribute number { xsd:float } ,
-=======
     attribute number { xsd:float } ?,
->>>>>>> 821f8829
     attribute depends { text } ?,
     attribute protect { text } ? ,
     attribute sortorder { xsd:integer } ?,
