#!/usr/bin/env python
#
# Copyright (c) 2013-2016 The Khronos Group Inc.
#
# Licensed under the Apache License, Version 2.0 (the "License");
# you may not use this file except in compliance with the License.
# You may obtain a copy of the License at
#
#     http://www.apache.org/licenses/LICENSE-2.0
#
# Unless required by applicable law or agreed to in writing, software
# distributed under the License is distributed on an "AS IS" BASIS,
# WITHOUT WARRANTIES OR CONDITIONS OF ANY KIND, either express or implied.
# See the License for the specific language governing permissions and
# limitations under the License.

import argparse, cProfile, pdb, string, sys, time
from reg import *
from generator import write
from cgenerator import CGeneratorOptions, COutputGenerator
from docgenerator import DocGeneratorOptions, DocOutputGenerator
from pygenerator import PyOutputGenerator
from validitygenerator import ValidityOutputGenerator
from hostsyncgenerator import HostSynchronizationOutputGenerator

# Simple timer functions
startTime = None

def startTimer(timeit):
    global startTime
    startTime = time.clock()

def endTimer(timeit, msg):
    global startTime
    endTime = time.clock()
    if (timeit):
        write(msg, endTime - startTime, file=sys.stderr)
        startTime = None

# Turn a list of strings into a regexp string matching exactly those strings
def makeREstring(list):
    return '^(' + '|'.join(list) + ')$'

# Returns a directory of [ generator function, generator options ] indexed
# by specified short names. The generator options incorporate the following
# parameters:
#
#   extensions - list of extension names to include
#   protect - True if re-inclusion protection should be added to headers
#   directory - path to directory in which to generate the target(s)
def makeGenOpts(extensions = [], protect = True, directory = '.'):
    global genOpts
    genOpts = {}

    # Descriptive names for various regexp patterns used to select
    # versions and extensions
    allVersions     = allExtensions = '.*'
    noVersions      = noExtensions = None

    addExtensions     = makeREstring(extensions)
    removeExtensions  = makeREstring([])

    # Copyright text prefixing all headers (list of strings).
    prefixStrings = [
        '/*',
        '** Copyright (c) 2015-2016 The Khronos Group Inc.',
        '**',
        '** Licensed under the Apache License, Version 2.0 (the "License");',
        '** you may not use this file except in compliance with the License.',
        '** You may obtain a copy of the License at',
        '**',
        '**     http://www.apache.org/licenses/LICENSE-2.0',
        '**',
        '** Unless required by applicable law or agreed to in writing, software',
        '** distributed under the License is distributed on an "AS IS" BASIS,',
        '** WITHOUT WARRANTIES OR CONDITIONS OF ANY KIND, either express or implied.',
        '** See the License for the specific language governing permissions and',
        '** limitations under the License.',
        '*/',
        ''
    ]

    # Text specific to Vulkan headers
    vkPrefixStrings = [
        '/*',
        '** This header is generated from the Khronos Vulkan XML API Registry.',
        '**',
        '*/',
        ''
    ]

    # Defaults for generating re-inclusion protection wrappers (or not)
    protectFile = protect
    protectFeature = protect
    protectProto = protect

    # Vulkan 1.0 - header for core API + extensions.
    # To generate just the core API,
    # change to 'defaultExtensions = None' below.
    genOpts['vulkan.h'] = [
          COutputGenerator,
          CGeneratorOptions(
            filename          = 'vulkan.h',
            directory         = directory,
            apiname           = 'vulkan',
            profile           = None,
            versions          = allVersions,
            emitversions      = allVersions,
            defaultExtensions = 'vulkan',
            addExtensions     = None,
            removeExtensions  = None,
            prefixText        = prefixStrings + vkPrefixStrings,
            genFuncPointers   = True,
            protectFile       = protectFile,
            protectFeature    = False,
            protectProto      = '#ifndef',
            protectProtoStr   = 'VK_NO_PROTOTYPES',
            apicall           = 'VKAPI_ATTR ',
            apientry          = 'VKAPI_CALL ',
            apientryp         = 'VKAPI_PTR *',
            alignFuncParam    = 48)
        ]

    # Vulkan 1.0 draft - API include files for spec and ref pages
    # Overwrites include subdirectories in spec source tree
    # The generated include files do not include the calling convention
    # macros (apientry etc.), unlike the header files.
    # Because the 1.0 core branch includes ref pages for extensions,
    # all the extension interfaces need to be generated, even though
    # none are used by the core spec itself.
<<<<<<< HEAD
    [ DocOutputGenerator,
      DocGeneratorOptions(
        filename          = 'vulkan-docs',
        apiname           = 'vulkan',
        profile           = None,
        versions          = allVersions,
        emitversions      = allVersions,
        defaultExtensions = None,
        addExtensions     =
            makeREstring([
                'VK_KHR_sampler_mirror_clamp_to_edge',
                'VK_KHR_android_surface',
            ]),
        removeExtensions  =
            makeREstring([
            ]),
        prefixText        = prefixStrings + vkPrefixStrings,
        apicall           = '',
        apientry          = '',
        apientryp         = '*',
        genDirectory      = '../../doc/specs/vulkan',
        alignFuncParam    = 48,
        expandEnumerants  = False)
    ],
    # Vulkan 1.0 draft - API names to validate man/api spec includes & links
    [ PyOutputGenerator,
      DocGeneratorOptions(
        filename          = '../../doc/specs/vulkan/vkapi.py',
        apiname           = 'vulkan',
        profile           = None,
        versions          = allVersions,
        emitversions      = allVersions,
        defaultExtensions = None,
        addExtensions     =
            makeREstring([
                'VK_KHR_sampler_mirror_clamp_to_edge',
                'VK_KHR_android_surface',
            ]),
        removeExtensions  =
            makeREstring([
            ]))
    ],
    # Vulkan 1.0 draft - core API validity files for spec
    # Overwrites validity subdirectories in spec source tree
    [ ValidityOutputGenerator,
      DocGeneratorOptions(
        filename          = 'validity',
        apiname           = 'vulkan',
        profile           = None,
        versions          = allVersions,
        emitversions      = allVersions,
        defaultExtensions = None,
        addExtensions     =
            makeREstring([
                'VK_KHR_sampler_mirror_clamp_to_edge',
                'VK_KHR_android_surface',
            ]),
        removeExtensions  =
            makeREstring([
            ]),
        genDirectory      = '../../doc/specs/vulkan')
    ],
    # Vulkan 1.0 draft - core API host sync table files for spec
    # Overwrites subdirectory in spec source tree
    [ HostSynchronizationOutputGenerator,
      DocGeneratorOptions(
        filename          = 'hostsynctable',
        apiname           = 'vulkan',
        profile           = None,
        versions          = allVersions,
        emitversions      = allVersions,
        defaultExtensions = None,
        addExtensions     =
            makeREstring([
                'VK_KHR_sampler_mirror_clamp_to_edge',
                'VK_KHR_android_surface',
            ]),
        removeExtensions  =
            makeREstring([
            ]),
        genDirectory      = '../../doc/specs/vulkan')
    ],
    None
]

# create error/warning & diagnostic files
if (errFilename):
    errWarn = open(errFilename,'w')
else:
    errWarn = sys.stderr
diag = open(diagFilename, 'w')

def genHeaders():
    # Loop over targets, building each
    generated = 0
    for item in buildList:
        if (item == None):
            break
        createGenerator = item[0]
        genOpts = item[1]
        if (target and target != genOpts.filename):
            # write('*** Skipping', genOpts.filename)
            continue
        write('*** Building', genOpts.filename)
        generated = generated + 1
        startTimer()
=======
    genOpts['apiinc'] = [
          DocOutputGenerator,
          DocGeneratorOptions(
            filename          = 'timeMarker',
            directory         = directory,
            apiname           = 'vulkan',
            profile           = None,
            versions          = allVersions,
            emitversions      = allVersions,
            defaultExtensions = None,
            addExtensions     = addExtensions,
            removeExtensions  = removeExtensions,
            prefixText        = prefixStrings + vkPrefixStrings,
            apicall           = '',
            apientry          = '',
            apientryp         = '*',
            alignFuncParam    = 48,
            expandEnumerants  = False)
        ]

    # Vulkan 1.0 draft - API names to validate man/api spec includes & links
    genOpts['vkapi.py'] = [
          PyOutputGenerator,
          DocGeneratorOptions(
            filename          = 'vkapi.py',
            directory         = directory,
            apiname           = 'vulkan',
            profile           = None,
            versions          = allVersions,
            emitversions      = allVersions,
            defaultExtensions = None,
            addExtensions     = addExtensions,
            removeExtensions  = removeExtensions)
        ]

    # Vulkan 1.0 draft - core API validity files for spec
    genOpts['validinc'] = [
          ValidityOutputGenerator,
          DocGeneratorOptions(
            filename          = 'timeMarker',
            directory         = directory,
            apiname           = 'vulkan',
            profile           = None,
            versions          = allVersions,
            emitversions      = allVersions,
            defaultExtensions = None,
            addExtensions     = addExtensions,
            removeExtensions  = removeExtensions)
        ]

    # Vulkan 1.0 draft - core API host sync table files for spec
    genOpts['hostsyncinc'] = [
          HostSynchronizationOutputGenerator,
          DocGeneratorOptions(
            filename          = 'timeMarker',
            directory         = directory,
            apiname           = 'vulkan',
            profile           = None,
            versions          = allVersions,
            emitversions      = allVersions,
            defaultExtensions = None,
            addExtensions     = addExtensions,
            removeExtensions  = removeExtensions)
        ]

# Generate a target based on the options in the matching genOpts{} object.
# This is encapsulated in a function so it can be profiled and/or timed.
# The args parameter is an parsed argument object containing the following
# fields that are used:
#   target - target to generate
#   directory - directory to generate it in
#   protect - True if re-inclusion wrappers should be created
#   extensions - list of additional extensions to include in generated
#       interfaces
def genTarget(args):
    global genOpts

    # Create generator options with specified parameters
    makeGenOpts(extensions = args.extension,
                protect = args.protect,
                directory = args.directory)

    if (args.target in genOpts.keys()):
        createGenerator = genOpts[args.target][0]
        options = genOpts[args.target][1]

        write('* Building', options.filename, file=sys.stderr)

        startTimer(args.time)
>>>>>>> 1ca0ea1e
        gen = createGenerator(errFile=errWarn,
                              warnFile=errWarn,
                              diagFile=diag)
        reg.setGenerator(gen)
        reg.apiGen(options)
        write('* Generated', options.filename, file=sys.stderr)
        endTimer(args.time, '* Time to generate ' + options.filename + ' =')
    else:
        write('No generator options for unknown target:',
              args.target, file=sys.stderr)

if __name__ == '__main__':
    parser = argparse.ArgumentParser()

    parser.add_argument('-extension', action='append',
                        default=[],
                        help='Specify an extension or extensions to add to targets')
    parser.add_argument('-debug', action='store_true',
                        help='Enable debugging')
    parser.add_argument('-dump', action='store_true',
                        help='Enable dump to stderr')
    parser.add_argument('-diagfile', action='store',
                        default=None,
                        help='Write diagnostics to specified file')
    parser.add_argument('-errfile', action='store',
                        default=None,
                        help='Write errors and warnings to specified file instead of stderr')
    parser.add_argument('-noprotect', dest='protect', action='store_false',
                        help='Disable inclusion protection in output headers')
    parser.add_argument('-profile', action='store_true',
                        help='Enable profiling')
    parser.add_argument('-registry', action='store',
                        default='vk.xml',
                        help='Use specified registry file instead of vk.xml')
    parser.add_argument('-time', action='store_true',
                        help='Enable timing')
    parser.add_argument('-validate', action='store_true',
                        help='Enable group validation')
    parser.add_argument('-o', action='store', dest='directory',
                        default='.',
                        help='Create target and related files in specified directory')
    parser.add_argument('target', metavar='target', nargs='?',
                        help='Specify target')

    args = parser.parse_args()

    print('extensions =', args.extension)

    # Load & parse registry
    reg = Registry()

    startTimer(args.time)
    tree = etree.parse(args.registry)
    endTimer(args.time, '* Time to make ElementTree =')

    startTimer(args.time)
    reg.loadElementTree(tree)
    endTimer(args.time, '* Time to parse ElementTree =')

    if (args.validate):
        reg.validateGroups()

    if (args.dump):
        write('* Dumping registry to regdump.txt', file=sys.stderr)
        reg.dumpReg(filehandle = open('regdump.txt','w'))

    # create error/warning & diagnostic files
    if (args.errfile):
        errWarn = open(args.errfile, 'w')
    else:
        errWarn = sys.stderr

    if (args.diagfile):
        diag = open(args.diagfile, 'w')
    else:
        diag = None

    if (args.debug):
        pdb.run('genTarget(args)')
    elif (args.profile):
        import cProfile, pstats
        cProfile.run('genTarget(args)', 'profile.txt')
        p = pstats.Stats('profile.txt')
        p.strip_dirs().sort_stats('time').print_stats(50)
    else:
        genTarget(args)<|MERGE_RESOLUTION|>--- conflicted
+++ resolved
@@ -128,114 +128,6 @@
     # Because the 1.0 core branch includes ref pages for extensions,
     # all the extension interfaces need to be generated, even though
     # none are used by the core spec itself.
-<<<<<<< HEAD
-    [ DocOutputGenerator,
-      DocGeneratorOptions(
-        filename          = 'vulkan-docs',
-        apiname           = 'vulkan',
-        profile           = None,
-        versions          = allVersions,
-        emitversions      = allVersions,
-        defaultExtensions = None,
-        addExtensions     =
-            makeREstring([
-                'VK_KHR_sampler_mirror_clamp_to_edge',
-                'VK_KHR_android_surface',
-            ]),
-        removeExtensions  =
-            makeREstring([
-            ]),
-        prefixText        = prefixStrings + vkPrefixStrings,
-        apicall           = '',
-        apientry          = '',
-        apientryp         = '*',
-        genDirectory      = '../../doc/specs/vulkan',
-        alignFuncParam    = 48,
-        expandEnumerants  = False)
-    ],
-    # Vulkan 1.0 draft - API names to validate man/api spec includes & links
-    [ PyOutputGenerator,
-      DocGeneratorOptions(
-        filename          = '../../doc/specs/vulkan/vkapi.py',
-        apiname           = 'vulkan',
-        profile           = None,
-        versions          = allVersions,
-        emitversions      = allVersions,
-        defaultExtensions = None,
-        addExtensions     =
-            makeREstring([
-                'VK_KHR_sampler_mirror_clamp_to_edge',
-                'VK_KHR_android_surface',
-            ]),
-        removeExtensions  =
-            makeREstring([
-            ]))
-    ],
-    # Vulkan 1.0 draft - core API validity files for spec
-    # Overwrites validity subdirectories in spec source tree
-    [ ValidityOutputGenerator,
-      DocGeneratorOptions(
-        filename          = 'validity',
-        apiname           = 'vulkan',
-        profile           = None,
-        versions          = allVersions,
-        emitversions      = allVersions,
-        defaultExtensions = None,
-        addExtensions     =
-            makeREstring([
-                'VK_KHR_sampler_mirror_clamp_to_edge',
-                'VK_KHR_android_surface',
-            ]),
-        removeExtensions  =
-            makeREstring([
-            ]),
-        genDirectory      = '../../doc/specs/vulkan')
-    ],
-    # Vulkan 1.0 draft - core API host sync table files for spec
-    # Overwrites subdirectory in spec source tree
-    [ HostSynchronizationOutputGenerator,
-      DocGeneratorOptions(
-        filename          = 'hostsynctable',
-        apiname           = 'vulkan',
-        profile           = None,
-        versions          = allVersions,
-        emitversions      = allVersions,
-        defaultExtensions = None,
-        addExtensions     =
-            makeREstring([
-                'VK_KHR_sampler_mirror_clamp_to_edge',
-                'VK_KHR_android_surface',
-            ]),
-        removeExtensions  =
-            makeREstring([
-            ]),
-        genDirectory      = '../../doc/specs/vulkan')
-    ],
-    None
-]
-
-# create error/warning & diagnostic files
-if (errFilename):
-    errWarn = open(errFilename,'w')
-else:
-    errWarn = sys.stderr
-diag = open(diagFilename, 'w')
-
-def genHeaders():
-    # Loop over targets, building each
-    generated = 0
-    for item in buildList:
-        if (item == None):
-            break
-        createGenerator = item[0]
-        genOpts = item[1]
-        if (target and target != genOpts.filename):
-            # write('*** Skipping', genOpts.filename)
-            continue
-        write('*** Building', genOpts.filename)
-        generated = generated + 1
-        startTimer()
-=======
     genOpts['apiinc'] = [
           DocOutputGenerator,
           DocGeneratorOptions(
@@ -325,7 +217,6 @@
         write('* Building', options.filename, file=sys.stderr)
 
         startTimer(args.time)
->>>>>>> 1ca0ea1e
         gen = createGenerator(errFile=errWarn,
                               warnFile=errWarn,
                               diagFile=diag)
