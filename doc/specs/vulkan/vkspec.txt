// Copyright (c) 2014-2016 The Khronos Group Inc.
// Copyright notice at https://www.khronos.org/registry/speccopyright.html

include::specversion.txt[]

<<<<<<< HEAD
= {apiname} {apirevision} + WSI Extensions - A Specification
=======
= Vulkan {apirevision} - A Specification
>>>>>>> 75bbb5f4
The Khronos Vulkan Working Group
:icons:
:toc2:
:toc-placement: manual
:max-width: 100
:numbered:
:doctype: book
:imagewidth: 800
:fullimagewidth: {svgpdf@pdf:scaledwidth="75%":width="800"}
:sym1: &#x2713;
:sym2: &#x2020;

:vkkeyword:

//:editing-notes:

<<<<

include::copyright.txt[]

<<<<

// toc::[]
//
// include::preface.txt[]

:leveloffset: 1
include::chapters/introduction.txt[]

include::chapters/fundamentals.txt[]

include::chapters/initialization.txt[]

include::chapters/devsandqueues.txt[]

include::chapters/cmdbuffers.txt[]

include::chapters/synchronization.txt[]

include::chapters/renderpass.txt[]

include::chapters/shaders.txt[]

include::chapters/pipelines.txt[]

include::chapters/memory.txt[]

include::chapters/resources.txt[]

include::chapters/samplers.txt[]

include::chapters/descriptorsets.txt[]

include::chapters/interfaces.txt[]

include::chapters/textures.txt[]

include::chapters/queries.txt[]

// Transfer operations
include::chapters/clears.txt[]

include::chapters/copies.txt[]

// Graphics Operations
include::chapters/drawing.txt[]

include::chapters/fxvertex.txt[]

include::chapters/tessellation.txt[]

include::chapters/geometry.txt[]

include::chapters/vertexpostproc.txt[]

include::chapters/primsrast.txt[]

include::chapters/fragops.txt[]

include::chapters/framebuffer.txt[]

// Compute
include::chapters/dispatch.txt[]

// Sparse
include::chapters/sparsemem.txt[]

include::chapters/VK_KHR_surface/wsi.txt[]

// Sort of an appendix
include::chapters/extensions.txt[]

include::chapters/features.txt[]

// Appendices
:numbered!:

include::appendices/spirvenv.txt[]

include::appendices/compressedtex.txt[]

include::appendices/extensions.txt[]

include::appendices/VK_KHR_sampler_mirror_clamp_to_edge.txt[]

include::appendices/invariance.txt[]

include::appendices/VK_KHR_surface/wsi.txt[]

include::appendices/glossary.txt[]

include::appendices/credits.txt[]<|MERGE_RESOLUTION|>--- conflicted
+++ resolved
@@ -3,11 +3,7 @@
 
 include::specversion.txt[]
 
-<<<<<<< HEAD
-= {apiname} {apirevision} + WSI Extensions - A Specification
-=======
-= Vulkan {apirevision} - A Specification
->>>>>>> 75bbb5f4
+= Vulkan {apirevision} + WSI Extensions - A Specification
 The Khronos Vulkan Working Group
 :icons:
 :toc2:
