--- conflicted
+++ resolved
@@ -1,14 +1,9 @@
 // Copyright (c) 2014-2016 The Khronos Group Inc.
 // Copyright notice at https://www.khronos.org/registry/speccopyright.html
 
-<<<<<<< HEAD
-= {apiname} 1.0 + WSI Extensions - A Specification
-The Khronos Vulkan Working Group
-=======
->>>>>>> 13f85fac
 include::specversion.txt[]
 
-= {apiname} {apirevision} - A Specification
+= {apiname} {apirevision} + WSI Extensions - A Specification
 The Khronos Vulkan Working Group
 :icons:
 :toc2:
