--- conflicted
+++ resolved
@@ -794,15 +794,12 @@
     Too many objects of the type have already been created.
 * ename:VK_ERROR_FORMAT_NOT_SUPPORTED
     A requested format is not supported on this device.
-<<<<<<< HEAD
+* ename:VK_ERROR_FRAGMENTED_POOL
+    A requested pool allocation has failed due to fragmentation of the
+    pool's memory.
 include::VK_KHR_surface/VkResultErrorDescriptions_surface.txt[]
 include::VK_KHR_swapchain/VkResultErrorDescriptions_swapchain.txt[]
 include::VK_KHR_display_swapchain/VkResultErrorDescriptions_display_swapchain.txt[]
-=======
-* ename:VK_ERROR_FRAGMENTED_POOL
-    A requested pool allocation has failed due to fragmentation of the
-    pool's memory.
->>>>>>> 1ca0ea1e
 
 If a command returns a run time error, it will leave any result pointers
 unmodified, unless other behavior is explicitly defined in the specification.
