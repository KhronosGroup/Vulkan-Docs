// Copyright 2017-2021 The Khronos Group Inc.
// SPDX-License-Identifier: CC-BY-4.0

ifdef::env-github[]
:note-caption: :information_source:
endif::[]

= Vulkan^(R)^ API Documentation Project - default branch MOVED 2020-08-29

This README is from the 'master' branch of this project. Prior to
2020-08-29, this was the default branch for the currently published Vulkan
Specification. Going foward, the default branch is 'main', and we do not
expect to make additional commits to 'master'.

If you are a downstream consumer relying on pulling content from this
repository, please change your mirroring or pulling to refer to 'main'
branch. 'master' branch will quickly get out of date, although we are
retaining it in the hope of not breaking downstream consumers we don't know
about.

<<<<<<< HEAD
This warning note replaces the original README for this branch, which can
still be found at earlier commits to this branch.
=======
The authoritative public repository is located at
link:https://github.com/KhronosGroup/Vulkan-Docs/[Vulkan-Docs].
It hosts a public Issue tracker, and outside developers can file proposed
changes (Pull Requests) against the Specification, subject to approval by
Khronos.

If in doubt where to submit your Issue, consult the
link:https://github.com/KhronosGroup/Vulkan-Web-Registry/blob/main/Vulkan-Projects.adoc[Vulkan-Projects] list on the link:https://github.com/KhronosGroup/Vulkan-Web-Registry[Vulkan-Web-Registry] 
repository.


== External Contributions

Khronos welcomes feedback in Github Issues, and proposed changes in Github
Pull Requests (PRs), but will not necessarily accept all such changes.

Please keep your issues and pull requests focused on solving a single
problem. Broader feedback that tries to solve multiple problems, or touches
many parts of the Specification at once, is difficult for the Vulkan Working
Group to review in a timely fashion.


== Branch Structure

The current Specification is maintained in the default branch (currently
`main`) of the repository.
From this branch it is possible to generate Specifications for any published
version of Vulkan (1.2, 1.1, and 1.0), and incorporating any desired set of
extensions.
Each published update is tagged in the form `1.2.*release*` where *release*
is a constantly incrementing release number and `1.2` is the latest
published version of the API.
The last public spec update prior to Vulkan 1.2 is tagged `v1.1.130`.

The last state of the default branch in Khronos' internal gitlab server,
before 1.2 content was merged into it, is tagged `1.1-archive` (this tag is
not in github).


== Directory Structure

The directory structure is as follows:

```
README.adoc           This file
BUILD.adoc            Documents how to build the specifications and reference pages
CONTRIBUTING.adoc     Requirements for external contributions to the repository
COPYING.adoc          Copyright and licensing information
CODE_OF_CONDUCT.adoc  Code of Conduct
LICENSE.adoc          Summary of licenses used by files in the repository
ChangeLog.txt         Change log summary for each public spec update
Makefile, make*       Makefile and helper build scripts (see BUILD.adoc)
appendices/           Specification appendices
chapters/             Specification chapters
proposals/            Design documents for extensions
config/               Asciidoctor configuration, CSS, and index generator
images/               Images (figures, diagrams, icons)
gen/out/              Default directory for the generated documents
scripts/              Helper scripts used in specification, header, and reference page generation
style/                Sources for "styleguide" (Vulkan Documentation and Extensions: Procedures and Conventions)
xml/                  XML API Registry (vk.xml)
registry.txt          Sources for documentation of the vk.xml format
```


== Building the Specification and Reference Pages

The document sources are marked up in Asciidoctor format, and we use
`asciidoctor` and related toolchain components to generate output documents.
See link:BUILD.adoc[BUILD.adoc] for more information on installing the
toolchain and building the Specification.


== Generating Headers and Related Files

See link:xml/README.adoc[xml/README.adoc].

The header files (`include/vulkan/vulkan*.h`) and many parts of the
specification and reference page documents are generated from descriptions
in the XML API Registry (link:xml/vk.xml[`xml/vk.xml`]).
The generated files are not checked into the repository.
If you change `vk.xml`, you can regenerate the headers by going into
`xml/` and running:

    $ make clean install

The other generated files are built as required via dependencies in
the top-level `Makefile`.
>>>>>>> d2894060
<|MERGE_RESOLUTION|>--- conflicted
+++ resolved
@@ -18,10 +18,6 @@
 retaining it in the hope of not breaking downstream consumers we don't know
 about.
 
-<<<<<<< HEAD
-This warning note replaces the original README for this branch, which can
-still be found at earlier commits to this branch.
-=======
 The authoritative public repository is located at
 link:https://github.com/KhronosGroup/Vulkan-Docs/[Vulkan-Docs].
 It hosts a public Issue tracker, and outside developers can file proposed
@@ -29,7 +25,7 @@
 Khronos.
 
 If in doubt where to submit your Issue, consult the
-link:https://github.com/KhronosGroup/Vulkan-Web-Registry/blob/main/Vulkan-Projects.adoc[Vulkan-Projects] list on the link:https://github.com/KhronosGroup/Vulkan-Web-Registry[Vulkan-Web-Registry] 
+link:https://github.com/KhronosGroup/Vulkan-Web-Registry/blob/main/Vulkan-Projects.adoc[Vulkan-Projects] list on the link:https://github.com/KhronosGroup/Vulkan-Web-Registry[Vulkan-Web-Registry]
 repository.
 
 
@@ -109,5 +105,4 @@
     $ make clean install
 
 The other generated files are built as required via dependencies in
-the top-level `Makefile`.
->>>>>>> d2894060
+the top-level `Makefile`.